const httpProxy = require('http-proxy');
const http = require('http');
const getRequestUrl = require('get-request-url');
const AuthHeader = require('./AuthHeader');
const LoginSession = require('./LoginSession');
const LoginSessionStore = require('./LoginSessionStore');
const PassportSession = require('./PassportSession');
const PassportHandler = require('./PassportHandler');
const PassportError = require('./PassportError');
const RequestBodyCache = require('./RequestBodyCache');
const proxyConfig = require('./proxyConfig');
const handleResponseWithHttpProxy = require('./handleResponseWithHttpProxy');
const log = require('./log');

/**
 * Save script start time to shorten timestamps in debug messages.
 * @type {number}
 */
const scriptStart = Date.now();

/**
 * Initialize the LoginSessionStore.
 * @type {LoginSessionStore}
 */
const loginSessionStore = new LoginSessionStore();

/**
 * Create the http-proxy server.
 */
const proxy = httpProxy.createProxyServer(proxyConfig);

/**
 * Function for sending the proxy response to the client.
 *
 * @param {http.IncomingMessage}  proxyRes        Proxy server Response.
 * @param {http.ClientRequest}    req             Proxy client request.
 * @param {http.ServerResponse}   res             Proxy client response.
 * @param {number}                [statusCode]    Optional status code. If not set, response is handled with http-proxy.
 * @param {string}                [errorMessage]  Optional error message string.
 * @param {string}                [body]          Optional response body.
 */
function sendResponse(proxyRes, req, res, statusCode, errorMessage, body) {
    if (statusCode) {
        const level = (statusCode === 401) ? 'd' : 'e';
        log[level](`[${req.__requestId}] Sending error response: ${statusCode} ${errorMessage}`);

        if (errorMessage) {
            res.setHeader('X-Proxy-Error', errorMessage);
        }

        if (statusCode === 401) {
            res.setHeader('WWW-Authenticate', `Basic realm="${proxyRes.__requestUrl.host}"`);
        }

        if (statusCode === 503) {
            res.setHeader('Retry-After', '0');
        }

        if (body || errorMessage) {
            res.setHeader('Content-Type', 'text/plain');
        }

        res.writeHead(statusCode);
        res.end(body || errorMessage);

        return;
    }

    log.d(`[${req.__requestId}] Sending proxy response with http-proxy: ${proxyRes.statusCode}`
        + ` ${proxyRes.statusMessage}`);

    handleResponseWithHttpProxy(proxyRes, req, res, proxy.options);
}

/**
 * Modify client request and options before http-proxy's stream pass of the incoming pipeline:
 *  - Remove HTTP Expect header. If an Expect header is added to the proxy request object, HTTP headers are sent
 *    immediately, preventing header modifications in the proxyReq event hook. The header is added back after header
 *    modifications are complete.
 *  - Cache the request body and set the cache as buffer in http-proxy's options so request can be repeated after
 *    successful authentication.
 */
proxy.before('web', 'stream', (req, res, options) => {
    // Generate a request id for debug messages - timestamp + random nr from 1000 to 9999 should do for this purpose
    if (!req.__requestId) {
        req.__requestId = '' + (Date.now() - scriptStart) + '/' + (Math.floor(Math.random() * 8999) + 1000);

        log.d(`[${req.__requestId}] Client request: ${req.method} ${req.url}`);

        if (log.t.enabled) {
            log.t(`[${req.__requestId}]    ${req.method} ${req.url} HTTP/${req.httpVersion}`);
            for (let i = 0; i < req.rawHeaders.length - 1; i += 2) {
                log.t(`[${req.__requestId}]    ${req.rawHeaders[i]}: ${req.rawHeaders[i + 1]}`);
            }
        }
    }

    if (req.headers.expect) {
        log.d(`[${req.__requestId}] Removing Expect header from client request`);

        req.__expectHeader = req.headers.expect;
        delete req.headers.expect;
    }

    if (!req.__bodyCache) {
        req.__bodyCache = new RequestBodyCache(req);
    }

    options.buffer = req.__bodyCache;
});

/**
 * Add additional variables to the req object and modify the proxy request:
 *  - Remove any Authorization header that was supplied by the client.
 *  - Add cookies from the LoginSession to the request.
 */
proxy.on('proxyReq', (proxyReq, req /* , res, options */) => {
    const rId = req.__requestId;

    if (!req.__passportSession) {
        log.d(`[${rId}] Creating new PassportSession`);
        req.__passportSession = new PassportSession();
    }

    if (!req.__authorizationHeader) {
        req.__authorizationHeader = new AuthHeader(req.headers.authorization);

        if (req.__authorizationHeader.isBasic) {
            log.d(`[${rId}] Found Authorization header with Basic auth in client request`);

            req.__loginSession = loginSessionStore.getSession(
                req.__authorizationHeader.credentials.username,
                req.__authorizationHeader.credentials.password,
            );

            if (req.__loginSession) {
                log.d(`[${rId}] Found session data for Basic auth credentials`);
            }
        }
    }

    // Never pass Authorization HTTP header from client to server
    if (proxyReq.getHeader('Authorization')) {
        log.d(`[${req.__requestId}] Removing Authorization header from proxy request`);

        proxyReq.removeHeader('Authorization');
    }

    if (req.__loginSession) {
        const cookieHeader = req.__loginSession.getPassportCookieString();

        if (cookieHeader) {
            log.d(`[${req.__requestId}] Adding cookies from LoginSession to proxy request`);

            const currentCookieHeader = proxyReq.getHeader('Cookie');
            proxyReq.setHeader('Cookie', cookieHeader + (currentCookieHeader ? '; ' + currentCookieHeader : ''));
        }
    }

    if (req.__expectHeader) {
        log.d(`[${rId}] Adding previously removed Expect header to proxy request`);

        proxyReq.setHeader('Expect', req.__expectHeader);
    }

    log.d(`[${req.__requestId}] Proxy request: ${proxyReq.method} ${proxyReq.path}`);

    if (log.t.enabled) {
        log.t(`[${req.__requestId}]    ${proxyReq.method} ${proxyReq.path} HTTP/1.1 (HTTP version is hardcoded)`);
        proxyReq.getHeaderNames().forEach((headerName) => {
            const prettyHeaderName = headerName.replace(/(?:^|-)[a-z]/g, c => c.toUpperCase());
            log.t(`[${req.__requestId}]    ${prettyHeaderName}: ${proxyReq.getHeader(headerName)}`);
        });
    }
});

/**
 * Handle the proxy response: If it is a Passport 1.4 Partner Server Challenge Message, start the Passport
 * authentication process and if it succeeds, repeat the request with authorization. Otherwise just pass the request on
 * to http-proxy.
 */
proxy.on('proxyRes', async (proxyRes, req, res) => {
    log.d(`[${req.__requestId}] Server response: ${proxyRes.statusCode} ${proxyRes.statusMessage}`);

    if (log.t.enabled) {
        log.t(`[${req.__requestId}]    HTTP/${proxyRes.httpVersion} ${proxyRes.statusCode} ${proxyRes.statusMessage}`);
        for (let i = 0; i < proxyRes.rawHeaders.length - 1; i += 2) {
            log.t(`[${req.__requestId}]    ${proxyRes.rawHeaders[i]}: ${proxyRes.rawHeaders[i + 1]}`);
        }
    }

    const authenticateHeader = new AuthHeader(proxyRes.headers['www-authenticate']);

    if (PassportHandler.isPartnerServerChallengeMessage(proxyRes.statusCode, authenticateHeader)) {
        log.d(`[${req.__requestId}] Proxy server received Partner Server Challenge Message`);

        proxyRes.__requestUrl = getRequestUrl(proxyRes);

        const { username, password } = req.__authorizationHeader.isBasic ? req.__authorizationHeader.credentials : {};

        if (!username || !password) {
            sendResponse(proxyRes, req, res, 401, 'Username and/or password missing.');

            return;
        }

        // Use existing loginSession for currently authenticated user or create a fresh one.
        const loginSession = req.__loginSession || new LoginSession();

        const passportHandler = new PassportHandler(
            req.__passportSession,
            loginSession,
            username,
            password,
            req.__requestId,
        );

        try {
            await passportHandler.handlePartnerServerChallengeMessage(
                authenticateHeader,
                proxyRes.req.method,
                proxyRes.__requestUrl.toString(),
            );

            log.d(`[${req.__requestId}] Successfully completed Passport authentication process, repeating request with`
                + ' authorization information');

            // If handlePartnerServerChallengeMessage did not throw an error, Passport authentication was successful.
            req.__loginSession = loginSession;
            loginSessionStore.storeSession(loginSession, username, password);

            if (req.__bodyCache.cacheOverflow) {
                // Cannot repeat request
                sendResponse(proxyRes, req, res, 503,
                    'Passport authentication was successfull, but the proxy server cannot repeat the original'
                        + ' client request with authorization because the client request body length exceeds the'
                        + ` request body cache size of ${RequestBodyCache.getMaxCacheSize()} KiB. Please repeat the`
                        + ' request.');
            } else {
                // Repeat the request with authorization.
                proxy.web(req, res);
            }

            return;
        } catch (error) {
            if (error instanceof PassportError && (error.statusCode === 401 || error.statusCode === 403)) {
                sendResponse(proxyRes, req, res, error.statusCode, error.message, error.body);
            } else {
                log.e(error.message);
                sendResponse(proxyRes, req, res, 500, error.message);
            }

            return;
        }
    }

    sendResponse(proxyRes, req, res);
});

/**
 * Handle proxy errors
 */
proxy.on('error', (err, req, res) => {
    sendResponse(null, req, res, 500, err.message || '' + err);
});

/**
<<<<<<< HEAD
 * Send proxy response to client.
 *
 * @param {http.IncomingMessage}  proxyRes        Proxy server Response.
 * @param {http.ClientRequest}    req             Proxy client request.
 * @param {http.ServerResponse}   res             Proxy client response.
 * @param {number}                [statusCode]    Optional status code. If not set, response is handled with http-proxy.
 * @param {string}                [errorMessage]  Optional error message string.
 * @param {string}                [body]          Optional response body.
 */
function sendResponse(proxyRes, req, res, statusCode, errorMessage, body) {
    if (statusCode) {
        const level = (statusCode === 401) ? 'd' : 'e';
        log[level](`[${req.__requestId}] Sending error response: ${statusCode} ${errorMessage}`);

        if (errorMessage) {
            res.setHeader('X-Proxy-Error', errorMessage);
        }

        if (statusCode === 401) {
            res.setHeader('WWW-Authenticate', `Basic realm="${proxyRes.__requestUrl.host}"`);
        }

        if (statusCode === 503) {
            res.setHeader('Retry-After', '0');
        }

        if (body || errorMessage) {
            res.setHeader('Content-Type', 'text/plain');
        }

        res.writeHead(statusCode);
        res.end(body || errorMessage);

        return;
    }

    log.d(`[${req.__requestId}] Sending proxy response with http-proxy: ${proxyRes.statusCode}`
        + ` ${proxyRes.statusMessage}`);

    handleResponseWithHttpProxy(proxyRes, req, res, proxy.options);
}

/**
=======
>>>>>>> d1e55d50
 * Create own HTTP server so the listening event can be logged.
 * @type {http.Server} HTTP server instance.
 */
const server = http.createServer((req, res) => proxy.web(req, res));
server.on('listening', () => {
    log('Proxy server listening: %o', server.address());
});
server.listen(process.env.PROXY_PORT || 3000);<|MERGE_RESOLUTION|>--- conflicted
+++ resolved
@@ -265,52 +265,6 @@
 });
 
 /**
-<<<<<<< HEAD
- * Send proxy response to client.
- *
- * @param {http.IncomingMessage}  proxyRes        Proxy server Response.
- * @param {http.ClientRequest}    req             Proxy client request.
- * @param {http.ServerResponse}   res             Proxy client response.
- * @param {number}                [statusCode]    Optional status code. If not set, response is handled with http-proxy.
- * @param {string}                [errorMessage]  Optional error message string.
- * @param {string}                [body]          Optional response body.
- */
-function sendResponse(proxyRes, req, res, statusCode, errorMessage, body) {
-    if (statusCode) {
-        const level = (statusCode === 401) ? 'd' : 'e';
-        log[level](`[${req.__requestId}] Sending error response: ${statusCode} ${errorMessage}`);
-
-        if (errorMessage) {
-            res.setHeader('X-Proxy-Error', errorMessage);
-        }
-
-        if (statusCode === 401) {
-            res.setHeader('WWW-Authenticate', `Basic realm="${proxyRes.__requestUrl.host}"`);
-        }
-
-        if (statusCode === 503) {
-            res.setHeader('Retry-After', '0');
-        }
-
-        if (body || errorMessage) {
-            res.setHeader('Content-Type', 'text/plain');
-        }
-
-        res.writeHead(statusCode);
-        res.end(body || errorMessage);
-
-        return;
-    }
-
-    log.d(`[${req.__requestId}] Sending proxy response with http-proxy: ${proxyRes.statusCode}`
-        + ` ${proxyRes.statusMessage}`);
-
-    handleResponseWithHttpProxy(proxyRes, req, res, proxy.options);
-}
-
-/**
-=======
->>>>>>> d1e55d50
  * Create own HTTP server so the listening event can be logged.
  * @type {http.Server} HTTP server instance.
  */
